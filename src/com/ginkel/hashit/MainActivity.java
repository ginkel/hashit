/*
 * This file is part of Hash It!.
 * 
 * Copyright (C) 2009-2011 Thilo-Alexander Ginkel.
 * Copyright (C) 2011-2012 TG Byte Software GmbH.
 * 
 * Hash It! is free software: you can redistribute it and/or modify
 * it under the terms of the GNU General Public License as published by
 * the Free Software Foundation, either version 3 of the License, or
 * (at your option) any later version.
 * 
 * Hash It! is distributed in the hope that it will be useful,
 * but WITHOUT ANY WARRANTY; without even the implied warranty of
 * MERCHANTABILITY or FITNESS FOR A PARTICULAR PURPOSE.  See the
 * GNU General Public License for more details.
 * 
 * You should have received a copy of the GNU General Public License
 * along with Hash It!.  If not, see <http://www.gnu.org/licenses/>.
 */

package com.ginkel.hashit;

import android.app.Activity;
import android.app.AlertDialog;
import android.content.*;
import android.content.pm.PackageInfo;
import android.net.Uri;
import android.os.Bundle;
import android.os.IBinder;
import android.preference.PreferenceManager;
import android.text.ClipboardManager;
import android.text.Editable;
import android.text.TextWatcher;
import android.text.method.LinkMovementMethod;
import android.util.Log;
<<<<<<< HEAD
import android.view.*;
=======
import android.view.KeyEvent;
import android.view.Menu;
import android.view.MenuInflater;
import android.view.MenuItem;
>>>>>>> ed37f53c
import android.view.MenuItem.OnMenuItemClickListener;
import android.view.View;
import android.view.View.OnClickListener;
import android.view.inputmethod.EditorInfo;
<<<<<<< HEAD
import android.widget.*;
import android.widget.TextView.BufferType;
import android.widget.TextView.OnEditorActionListener;
=======
import android.widget.AutoCompleteTextView;
import android.widget.Button;
import android.widget.CheckBox;
import android.widget.EditText;
import android.widget.TextView;
import android.widget.TextView.BufferType;
import android.widget.TextView.OnEditorActionListener;
import android.widget.Toast;

>>>>>>> ed37f53c
import com.ginkel.hashit.Constants.FocusRequest;
import com.ginkel.hashit.util.HistoryManager;
import com.ginkel.hashit.util.NullAdapter;
import com.ginkel.hashit.util.SeedHelper;
import com.ginkel.hashit.util.cache.MemoryCacheService;
import com.ginkel.hashit.util.cache.MemoryCacheServiceImpl;

import java.util.regex.Matcher;
import java.util.regex.Pattern;

public class MainActivity extends Activity {
    private EditText siteTag;
    private AutoCompleteTextView autoCompleteSiteTag;
    private boolean ignoreTagChange;

    private EditText masterKey;
    private EditText hashWord;
    private Button hashPassword;

    private CharSequence originalHost;

    private boolean restoredState;
    private boolean restoredSiteTag;
    private boolean welcomeDisplayed;

    private FocusRequest focus = FocusRequest.NONE;

    /**
     * A pattern used to extract a site tag from a host name
     */
    private static final Pattern SITE_PATTERN = Pattern
            .compile("^.*?([\\w\\d\\-]+)\\.((co|com|net|org|ac)\\.)?\\w+$");

    /**
     * Called when the activity is first created.
     */
    @Override
    public void onCreate(Bundle savedInstanceState) {
        super.onCreate(savedInstanceState);
        setContentView(R.layout.main);

        siteTag = (EditText) findViewById(R.id.SiteTag);
        siteTag.addTextChangedListener(new TextWatcher() {

            public void onTextChanged(CharSequence s, int start, int count, int after) {
            }

            public void beforeTextChanged(CharSequence s, int start, int count, int after) {
            }

            public void afterTextChanged(Editable s) {
                synchronized (MainActivity.this) {
                    if (!ignoreTagChange) {
                        publishSiteTag(MainActivity.this, s.toString());
                    }
                }
            }
        });

        autoCompleteSiteTag = (AutoCompleteTextView) siteTag;

        masterKey = (EditText) findViewById(R.id.MasterKey);
        masterKey.setOnEditorActionListener(new OnEditorActionListener() {
            private long lastProcessedEvent;

            public boolean onEditorAction(TextView v, int actionId, KeyEvent event) {
                if (event != null && event.getKeyCode() == KeyEvent.KEYCODE_ENTER
                        || actionId == EditorInfo.IME_ACTION_NEXT) {
                    /*
                     * the type and number of events depends on the soft keyboard in use, so
                     * debounce the event and make sure that only the first one triggers an action
                     */
                    if (System.currentTimeMillis() - lastProcessedEvent > 1000) {
                        hashPassword();
                        lastProcessedEvent = System.currentTimeMillis();
                    }
                    return true;
                }
                return false;
            }
        });

        hashWord = (EditText) findViewById(R.id.HashWord);
        hashWord.setEnabled(false);

        hashPassword = (Button) findViewById(R.id.Calculate);
        hashPassword.setOnClickListener(new OnClickListener() {

            public void onClick(View v) {
                hashPassword();
            }
        });

        findViewById(R.id.Bump).setOnClickListener(new OnClickListener() {

            public void onClick(View v) {
                String tag = siteTag.getText().toString();
                try {
                    CharSequence newSiteTag = PasswordHasher.bumpSiteTag(tag);
                    siteTag.setText(newSiteTag);
                    publishSiteTag(v.getContext(), newSiteTag.toString());
                } catch (NumberFormatException e) {
                    Toast.makeText(getBaseContext(), R.string.Message_InvalidSiteTag,
                            Toast.LENGTH_LONG).show();
                }
            }
        });

        originalHost = null;

        focus = FocusRequest.SITE_TAG;

        Intent intent = getIntent();
        Log.d(Constants.LOG_TAG, "intent = " + intent);
        if (intent != null && Intent.ACTION_SEND.equals(intent.getAction())) {
            // we have been called via the "Send to" intent

            if (!restoredSiteTag) {
                /* we did not just switch back and forth between the password and the parameters tab */

                String uriCandidate = intent.getStringExtra(Intent.EXTRA_TEXT);
                Log.d(Constants.LOG_TAG, "uriCandidate = " + uriCandidate);
                if (uriCandidate != null) {
                    try {
                        Uri uri = Uri.parse(uriCandidate);
                        String host = uri.getHost();
                        originalHost = host;

                        SharedPreferences prefs = PreferenceManager
                                .getDefaultSharedPreferences(getBaseContext());
                        String site = prefs
                                .getString(String.format(Constants.SITE_MAP, host), null);

                        if (site != null) {
                            siteTag.setText(site);
                            publishSiteTag(this, site);
                            focus = FocusRequest.MASTER_KEY;
                        } else {
                            Log.d(Constants.LOG_TAG, "host = " + host);
                            Matcher siteExtractor = SITE_PATTERN.matcher(host);
                            if (siteExtractor.matches()) {
                                site = siteExtractor.group(1);
                                siteTag.setText(site);
                                publishSiteTag(this, site);
                                focus = FocusRequest.MASTER_KEY;
                            } else {
                                Toast.makeText(getBaseContext(), R.string.Message_SiteTagFailure,
                                        Toast.LENGTH_LONG).show();
                            }
                        }
                    } catch (Exception e) {
                        Log.e(Constants.LOG_TAG, "Failed to retrieve intent URI", e);
                        Toast.makeText(getBaseContext(), R.string.Message_SiteTagFailure,
                                Toast.LENGTH_LONG).show();
                    }
                }
            }

            findViewById(R.id.UsageInformation).setVisibility(View.GONE);
        } else {
            findViewById(R.id.UsageInformation).setVisibility(View.VISIBLE);
        }

        displayWelcomeScreen();
    }

    @Override
    protected void onSaveInstanceState(Bundle outState) {
        super.onSaveInstanceState(outState);

        outState.putBoolean(Constants.STATE_WELCOME_DISPLAYED, welcomeDisplayed);
        outState.putCharSequence(Constants.STATE_SITE_TAG, siteTag.getText());
    }

    @Override
    protected void onRestoreInstanceState(Bundle savedInstanceState) {
        super.onRestoreInstanceState(savedInstanceState);

        welcomeDisplayed = savedInstanceState.getBoolean(Constants.STATE_WELCOME_DISPLAYED,
                welcomeDisplayed);

        CharSequence savedSiteTag = savedInstanceState.getCharSequence(Constants.STATE_SITE_TAG);
        if (savedSiteTag != null) {
            siteTag.setText(savedSiteTag);
            restoredSiteTag = true;
        } else {
            restoredSiteTag = false;
        }

        restoredState = true;
    }

    @Override
    protected void onResume() {
        super.onResume();

        if (!restoredState) {
            /* do not mess with input focus if we restored the state */

            /* focus changes do not seem to work in onCreate */
            switch (focus) {
                case SITE_TAG:
                    siteTag.requestFocus();
                    autoCompleteSiteTag.dismissDropDown();
                    break;
                case MASTER_KEY:
                    masterKey.requestFocus();
                    break;
            }
        }

<<<<<<< HEAD
        // Site Tag history
        autoCompleteSiteTag.setThreshold(1);
        HistoryManager siteTagHistory;
        if ((siteTagHistory = HashItApplication.getApp(this).getHistoryManager()) == null) {
            HashItApplication.getApp(this).setHistoryManager(
                    siteTagHistory = new HistoryManager(this, Constants.SITE_TAGS,
                            R.layout.autocomplete_list));
        }
        if (getBool(Constants.ENABLE_HISTORY, PreferenceManager
                .getDefaultSharedPreferences(getBaseContext()), null, true)) {
            autoCompleteSiteTag.setAdapter(siteTagHistory.getAdapter());
        } else {
            autoCompleteSiteTag.setAdapter(new NullAdapter<String>(this,
                    R.layout.autocomplete_list));
=======
        if (HashItApplication.SUPPORTS_HISTORY) {
            // Site Tag history
            autoCompleteSiteTag.setThreshold(1);
            HistoryManager siteTagHistory;
            if ((siteTagHistory = HashItApplication.getApp(this).getHistoryManager()) == null) {
                HashItApplication.getApp(this).setHistoryManager(
                        siteTagHistory = new HistoryManager(this, Constants.SITE_TAGS,
                                R.layout.autocomplete_list));
            }
            if (getBool(Constants.ENABLE_HISTORY,
                    PreferenceManager.getDefaultSharedPreferences(getBaseContext()), null, true)) {
                autoCompleteSiteTag.setAdapter(siteTagHistory.getAdapter());
            } else {
                autoCompleteSiteTag.setAdapter(new NullAdapter<String>(this,
                        R.layout.autocomplete_list));
            }
>>>>>>> ed37f53c
        }

        final SharedPreferences prefs = PreferenceManager
                .getDefaultSharedPreferences(getBaseContext());
        if (getStringAsInt(Constants.CACHE_DURATION, prefs, null, -1) > 0) {
            final Context ctx = getApplicationContext();
            ctx.bindService(new Intent(ctx, MemoryCacheServiceImpl.class), new ServiceConnection() {

                public void onServiceDisconnected(ComponentName name) {
                }

                public void onServiceConnected(ComponentName name, IBinder service) {
                    final String cachedKey = ((MemoryCacheService.Binder) service).getService()
                            .getEntry(Constants.MASTER_KEY_CACHE);

                    if (cachedKey != null) {
                        masterKey.setText(cachedKey);
                    }
                }
            }, BIND_AUTO_CREATE);
        }
    }

    @Override
    protected void onPause() {
        super.onPause();

        // back up history
        HashItApplication.getApp(this).getHistoryManager().save();
    }

    @Override
    public boolean onCreateOptionsMenu(Menu menu) {
        MenuInflater inflater = getMenuInflater();
        inflater.inflate(R.menu.menu, menu);

        menu.findItem(R.id.MenuItemAbout).setOnMenuItemClickListener(new OnMenuItemClickListener() {

            public boolean onMenuItemClick(MenuItem item) {
                View view = View.inflate(MainActivity.this, R.layout.about, null);
                TextView textView = (TextView) view.findViewById(R.id.message);
                textView.setMovementMethod(LinkMovementMethod.getInstance());
                textView.setText(R.string.Text_About);
                new AlertDialog.Builder(MainActivity.this).setTitle(R.string.Title_About)
                        .setView(view).setIcon(R.drawable.icon).show();
                return true;
            }
        });

        menu.findItem(R.id.MenuItemSettings).setOnMenuItemClickListener(
                new OnMenuItemClickListener() {

                    public boolean onMenuItemClick(MenuItem item) {
                        Intent intent = new Intent(MainActivity.this, SettingsActivity.class);
                        intent.setAction(Constants.ACTION_GLOBAL_PREFS);
                        MainActivity.this.startActivity(intent);

                        return true;
                    }
                });

        return true;
    }

    private static boolean getBool(String key, SharedPreferences prefs, SharedPreferences defaults,
                                   boolean def) {
        return prefs.getBoolean(key, defaults != null ? defaults.getBoolean(key, def) : def);
    }

    /**
     * Works around issue 2096.
     */
    private static int getStringAsInt(String key, SharedPreferences prefs,
<<<<<<< HEAD
                                      SharedPreferences defaults, int def) {
        return Integer.valueOf(prefs.getString(key, defaults != null ? defaults.getString(key,
                String.valueOf(def)) : String.valueOf(def)));
=======
            SharedPreferences defaults, int def) {
        return Integer.valueOf(prefs.getString(
                key,
                defaults != null ? defaults.getString(key, String.valueOf(def)) : String
                        .valueOf(def)));
>>>>>>> ed37f53c
    }

    /**
     * A convenience method to forward the current site tag to the application.
     */
    private static void publishSiteTag(Context ctx, String siteTag) {
        HashItApplication.getApp(ctx).setSiteTag(siteTag);
    }

    private void displayWelcomeScreen() {
        if (!welcomeDisplayed) {
            final SharedPreferences prefs = PreferenceManager
                    .getDefaultSharedPreferences(getBaseContext());

            final Integer hideUpToVersion = prefs.getInt(Constants.HIDE_WELCOME_SCREEN, 0);
            final PackageInfo packageInfo = HashItApplication.getApp(this).getPackageInfo();
            final int versionCode = packageInfo == null ? Integer.MAX_VALUE
                    : packageInfo.versionCode;

            if (hideUpToVersion == null || packageInfo == null
                    || hideUpToVersion < packageInfo.versionCode) {
                View view = View.inflate(MainActivity.this, R.layout.welcome, null);
                TextView textView = (TextView) view.findViewById(R.id.message);
                textView.setMovementMethod(LinkMovementMethod.getInstance());
                textView.setText(R.string.Text_Welcome);
                final CheckBox dontShowAgain = (CheckBox) view
                        .findViewById(R.id.CheckBox_DoNotShowAgain);
                /*
                 * we can't reliably store the current version if we could not determine the package
                 * version code
                 */
                dontShowAgain.setEnabled(packageInfo != null);
                final WelcomeDialogListener welcomeListener = new WelcomeDialogListener(prefs,
                        dontShowAgain, versionCode);
                new AlertDialog.Builder(MainActivity.this).setTitle(R.string.Title_Welcome)
<<<<<<< HEAD
                        .setView(view).setPositiveButton(android.R.string.ok,
                        new DialogInterface.OnClickListener() {

                            public void onClick(DialogInterface dialog, int which) {
                                if (dontShowAgain.isChecked()) {
                                    prefs.edit().putInt(Constants.HIDE_WELCOME_SCREEN,
                                            versionCode).commit();
                                }
                            }
                        }).setIcon(R.drawable.icon).show();
=======
                        .setView(view).setPositiveButton(android.R.string.ok, welcomeListener)
                        .setOnCancelListener(welcomeListener).setIcon(R.drawable.icon).show();
>>>>>>> ed37f53c
                welcomeDisplayed = true;
            }
        }
    }

    private class WelcomeDialogListener implements DialogInterface.OnClickListener,
            DialogInterface.OnCancelListener {
        private final SharedPreferences prefs;
        private final CheckBox dontShowAgain;
        private final int versionCode;

        WelcomeDialogListener(SharedPreferences prefs, CheckBox dontShowAgain, int versionCode) {
            this.prefs = prefs;
            this.dontShowAgain = dontShowAgain;
            this.versionCode = versionCode;
        }

        public void onCancel(DialogInterface dialog) {
            onDismissDialog();
        }

        public void onClick(DialogInterface dialog, int which) {
            onDismissDialog();
        }

        private void onDismissDialog() {
            if (dontShowAgain.isChecked()) {
                prefs.edit().putInt(Constants.HIDE_WELCOME_SCREEN, versionCode).commit();
            }
        }
    }

    private void hashPassword() {
        final String originalTag = siteTag.getText().toString();
        final String key = masterKey.getText().toString();
        String tag = originalTag;

        if (tag.length() == 0) {
            Toast.makeText(getBaseContext(), R.string.Message_SiteTagEmpty, Toast.LENGTH_LONG)
                    .show();
            siteTag.requestFocus();
        } else if (key.length() == 0) {
            Toast.makeText(getBaseContext(), R.string.Message_MasterKeyEmpty, Toast.LENGTH_LONG)
                    .show();
            masterKey.requestFocus();
        } else {
            SharedPreferences defaults = PreferenceManager
                    .getDefaultSharedPreferences(getBaseContext());

            boolean compatibility = tag.startsWith(Constants.COMPATIBILITY_PREFIX);
            if (compatibility) {
                tag = tag.substring(Constants.COMPATIBILITY_PREFIX.length());
            }

            SharedPreferences prefs = getSharedPreferences(tag, MODE_PRIVATE);
            if (!compatibility) {
                compatibility = prefs.getBoolean(Constants.COMPATIBILITY_MODE,
                        prefs.getInt(Constants.APP_VERSION, -1) < 17 && prefs.getAll().size() > 0)
                        || defaults.getBoolean(Constants.COMPATIBILITY_MODE, true);
            }

            Log.i(Constants.LOG_TAG,
                    String.format("Compatibility mode %s", compatibility ? "enabled" : "disabled"));

            if (!compatibility) {
                tag = PasswordHasher.hashPassword(SeedHelper.getSeed(defaults), tag, //
                        24, //
                        true, // require digits
                        true, // require punctuation
                        true, // require mixed case
                        false, // no special chars
                        false // only digits
                );
            }

            String hash = PasswordHasher.hashPassword(tag, key, //
                    getStringAsInt(Constants.HASH_WORD_SIZE, prefs, defaults, 8), //
                    getBool(Constants.REQUIRE_DIGITS, prefs, defaults, true), //
                    getBool(Constants.REQUIRE_PUNCTUATION, prefs, defaults, true), //
                    getBool(Constants.REQUIRE_MIXED_CASE, prefs, defaults, true), //
                    getBool(Constants.RESTRICT_SPECIAL_CHARS, prefs, defaults, false), //
                    getBool(Constants.RESTRICT_DIGITS, prefs, defaults, false));

            hashWord.setText(hash, BufferType.NORMAL);

            ClipboardManager clipboard = (ClipboardManager) getSystemService(CLIPBOARD_SERVICE);
            clipboard.setText(hash);

            if (originalHost != null) {
                // save site tag for host name
                defaults.edit()
                        .putString(String.format(Constants.SITE_MAP, originalHost), originalTag)
                        .commit();
            }

            if (defaults.getBoolean(Constants.ENABLE_HISTORY, true)) {
                HashItApplication.getApp(this).getHistoryManager().add(originalTag);
                masterKey.requestFocus();
            }

            final int cacheDuration = getStringAsInt(Constants.CACHE_DURATION, defaults, null, -1);
            if (cacheDuration > 0) {
                final Context ctx = getApplicationContext();
                MemoryCacheServiceImpl.ensureStarted(ctx);
                ctx.bindService(new Intent(ctx, MemoryCacheServiceImpl.class),
                        new ServiceConnection() {

                            public void onServiceDisconnected(ComponentName name) {
                            }

                            public void onServiceConnected(ComponentName name, IBinder service) {
                                ((MemoryCacheService.Binder) service).getService().putEntry(
                                        Constants.MASTER_KEY_CACHE, key, cacheDuration * 60 * 1000);
                            }
                        }, 0);
            }

            Toast.makeText(getBaseContext(), R.string.Message_HashCopiedToClipboard,
                    Toast.LENGTH_LONG).show();

            Intent intent = getIntent();
            if (defaults.getBoolean(Constants.AUTO_EXIT, false) && intent != null
                    && Intent.ACTION_SEND.equals(intent.getAction())) {
                finish();
            }
        }
    }
}<|MERGE_RESOLUTION|>--- conflicted
+++ resolved
@@ -33,33 +33,14 @@
 import android.text.TextWatcher;
 import android.text.method.LinkMovementMethod;
 import android.util.Log;
-<<<<<<< HEAD
 import android.view.*;
-=======
-import android.view.KeyEvent;
-import android.view.Menu;
-import android.view.MenuInflater;
-import android.view.MenuItem;
->>>>>>> ed37f53c
 import android.view.MenuItem.OnMenuItemClickListener;
 import android.view.View;
 import android.view.View.OnClickListener;
 import android.view.inputmethod.EditorInfo;
-<<<<<<< HEAD
 import android.widget.*;
 import android.widget.TextView.BufferType;
 import android.widget.TextView.OnEditorActionListener;
-=======
-import android.widget.AutoCompleteTextView;
-import android.widget.Button;
-import android.widget.CheckBox;
-import android.widget.EditText;
-import android.widget.TextView;
-import android.widget.TextView.BufferType;
-import android.widget.TextView.OnEditorActionListener;
-import android.widget.Toast;
-
->>>>>>> ed37f53c
 import com.ginkel.hashit.Constants.FocusRequest;
 import com.ginkel.hashit.util.HistoryManager;
 import com.ginkel.hashit.util.NullAdapter;
@@ -271,7 +252,6 @@
             }
         }
 
-<<<<<<< HEAD
         // Site Tag history
         autoCompleteSiteTag.setThreshold(1);
         HistoryManager siteTagHistory;
@@ -286,24 +266,6 @@
         } else {
             autoCompleteSiteTag.setAdapter(new NullAdapter<String>(this,
                     R.layout.autocomplete_list));
-=======
-        if (HashItApplication.SUPPORTS_HISTORY) {
-            // Site Tag history
-            autoCompleteSiteTag.setThreshold(1);
-            HistoryManager siteTagHistory;
-            if ((siteTagHistory = HashItApplication.getApp(this).getHistoryManager()) == null) {
-                HashItApplication.getApp(this).setHistoryManager(
-                        siteTagHistory = new HistoryManager(this, Constants.SITE_TAGS,
-                                R.layout.autocomplete_list));
-            }
-            if (getBool(Constants.ENABLE_HISTORY,
-                    PreferenceManager.getDefaultSharedPreferences(getBaseContext()), null, true)) {
-                autoCompleteSiteTag.setAdapter(siteTagHistory.getAdapter());
-            } else {
-                autoCompleteSiteTag.setAdapter(new NullAdapter<String>(this,
-                        R.layout.autocomplete_list));
-            }
->>>>>>> ed37f53c
         }
 
         final SharedPreferences prefs = PreferenceManager
@@ -377,17 +339,9 @@
      * Works around issue 2096.
      */
     private static int getStringAsInt(String key, SharedPreferences prefs,
-<<<<<<< HEAD
                                       SharedPreferences defaults, int def) {
         return Integer.valueOf(prefs.getString(key, defaults != null ? defaults.getString(key,
                 String.valueOf(def)) : String.valueOf(def)));
-=======
-            SharedPreferences defaults, int def) {
-        return Integer.valueOf(prefs.getString(
-                key,
-                defaults != null ? defaults.getString(key, String.valueOf(def)) : String
-                        .valueOf(def)));
->>>>>>> ed37f53c
     }
 
     /**
@@ -423,21 +377,8 @@
                 final WelcomeDialogListener welcomeListener = new WelcomeDialogListener(prefs,
                         dontShowAgain, versionCode);
                 new AlertDialog.Builder(MainActivity.this).setTitle(R.string.Title_Welcome)
-<<<<<<< HEAD
-                        .setView(view).setPositiveButton(android.R.string.ok,
-                        new DialogInterface.OnClickListener() {
-
-                            public void onClick(DialogInterface dialog, int which) {
-                                if (dontShowAgain.isChecked()) {
-                                    prefs.edit().putInt(Constants.HIDE_WELCOME_SCREEN,
-                                            versionCode).commit();
-                                }
-                            }
-                        }).setIcon(R.drawable.icon).show();
-=======
                         .setView(view).setPositiveButton(android.R.string.ok, welcomeListener)
                         .setOnCancelListener(welcomeListener).setIcon(R.drawable.icon).show();
->>>>>>> ed37f53c
                 welcomeDisplayed = true;
             }
         }
@@ -495,7 +436,7 @@
             SharedPreferences prefs = getSharedPreferences(tag, MODE_PRIVATE);
             if (!compatibility) {
                 compatibility = prefs.getBoolean(Constants.COMPATIBILITY_MODE,
-                        prefs.getInt(Constants.APP_VERSION, -1) < 17 && prefs.getAll().size() > 0)
+                        prefs.getInt(Constants.APP_VERSION, -1) < 18 && prefs.getAll().size() > 0)
                         || defaults.getBoolean(Constants.COMPATIBILITY_MODE, true);
             }
 
