/*
 * This file is part of Hash It!.
 * 
 * Copyright (C) 2009-2010 Thilo-Alexander Ginkel.
 * 
 * Hash It! is free software: you can redistribute it and/or modify
 * it under the terms of the GNU General Public License as published by
 * the Free Software Foundation, either version 3 of the License, or
 * (at your option) any later version.
 * 
 * Hash It! is distributed in the hope that it will be useful,
 * but WITHOUT ANY WARRANTY; without even the implied warranty of
 * MERCHANTABILITY or FITNESS FOR A PARTICULAR PURPOSE.  See the
 * GNU General Public License for more details.
 * 
 * You should have received a copy of the GNU General Public License
 * along with Hash It!.  If not, see <http://www.gnu.org/licenses/>.
 */

package com.ginkel.hashit;

import android.app.AlertDialog;
import android.content.DialogInterface;
import android.content.SharedPreferences;
import android.os.Bundle;
import android.preference.ListPreference;
import android.preference.Preference;
import android.preference.Preference.OnPreferenceChangeListener;
import android.preference.Preference.OnPreferenceClickListener;
import android.preference.PreferenceCategory;
import android.preference.PreferenceManager;
import android.preference.PreferenceScreen;
<<<<<<< HEAD

import com.ginkel.hashit.util.HistoryManager;
import com.ginkel.hashit.util.cache.MemoryCacheServiceImpl;
=======
import android.view.View;
import android.widget.EditText;

import com.ginkel.hashit.util.HistoryManager;
import com.ginkel.hashit.util.SeedHelper;
>>>>>>> da104d62

/**
 * An activity for the global application preferences (including default hash parameters, which are
 * inherited from {@link ParametersActivity}).
 * 
 * @author Thilo-Alexander Ginkel
 */
public class SettingsActivity extends ParametersActivity {

    /**
     * @see android.preference.PreferenceActivity#onCreate(android.os.Bundle)
     */
    @Override
    protected void onCreate(Bundle savedInstanceState) {
        super.onCreate(savedInstanceState);
    }

    /**
     * @see android.app.Activity#onResume()
     */
    @Override
    protected void onResume() {
        super.onResume();

        final HistoryManager historyManager = HashItApplication.getApp(this).getHistoryManager();
        final PreferenceScreen prefScreen = getPreferenceScreen();

        final SharedPreferences defaults = PreferenceManager
                .getDefaultSharedPreferences(getBaseContext());

<<<<<<< HEAD
        // Convenience
        PreferenceCategory convenience = new PreferenceCategory(this);
        convenience.setTitle(R.string.Header_Convenience);
        prefScreen.addPreference(convenience);

        Preference enableHistory = addCheckBoxPreference(convenience, Constants.ENABLE_HISTORY,
=======
        // History
        final PreferenceCategory history = new PreferenceCategory(this);
        history.setTitle(R.string.Header_History);
        prefScreen.addPreference(history);
        final Preference enableHistory = addCheckBoxPreference(history, Constants.ENABLE_HISTORY,
>>>>>>> da104d62
                R.string.CheckBox_EnableHistory, defaults, HashItApplication.SUPPORTS_HISTORY);
        if (HashItApplication.SUPPORTS_HISTORY) {
            enableHistory.setSummary(R.string.Summary_EnableHistory);
        } else {
            enableHistory.setSummary(R.string.Summary_EnableHistory_Cupcake);
            enableHistory.setEnabled(false);
        }
<<<<<<< HEAD

        boolean enableClear = historyManager != null && !historyManager.isEmpty();
        Preference clear = addActionPreference(convenience, R.string.Action_ClearHistory,
=======
        final boolean enableClear = historyManager != null && !historyManager.isEmpty();
        final Preference clear = addActionPreference(history, R.string.Action_ClearHistory,
>>>>>>> da104d62
                new OnPreferenceClickListener() {

                    public boolean onPreferenceClick(Preference pref) {
                        historyManager.clear();
                        pref.setSummary(R.string.Summary_ClearHistory_Empty);
                        pref.setEnabled(false);
                        return true;
                    }
                }, enableClear);
        clear.setSummary(enableClear ? R.string.Summary_ClearHistory
                : R.string.Summary_ClearHistory_Empty);

        Preference autoExit = addCheckBoxPreference(convenience, Constants.AUTO_EXIT,
                R.string.CheckBox_AutoExit, defaults, false);
        autoExit.setSummary(R.string.Summary_AutoExit);

        ListPreference cacheDuration = addListPreference(convenience, Constants.CACHE_DURATION,
                R.string.Label_CacheMasterKey, R.string.Header_CacheDuration,
                R.array.Array_CacheDuration, R.array.Array_CacheDuration_Values, defaults, -1);
        cacheDuration.setOnPreferenceChangeListener(new OnPreferenceChangeListener() {

            public boolean onPreferenceChange(Preference preference, Object newValue) {
                updateSummary((ListPreference) preference, newValue);
                if (Integer.parseInt((String) newValue) <= 0) {
                    MemoryCacheServiceImpl.stopService(SettingsActivity.this);
                }
                return true;
            }
        });
        updateSummary(cacheDuration, cacheDuration.getValue());
    }

    @Override
    protected void populateSecurityCategory(final PreferenceCategory security,
            final SharedPreferences defaults) {
        final Preference compatibilityMode = addCheckBoxPreference(security,
                Constants.COMPATIBILITY_MODE, R.string.CheckBox_CompatibilityMode, defaults, true);
        compatibilityMode.setSummary(R.string.Summary_CompatibilityMode);
        compatibilityMode.setOnPreferenceChangeListener(new OnPreferenceChangeListener() {

            public boolean onPreferenceChange(final Preference pref, final Object newValue) {
                if (Boolean.FALSE == newValue) {
                    new AlertDialog.Builder(SettingsActivity.this)
                            .setTitle(R.string.Title_SeedWarning)
                            .setMessage(R.string.Message_SeedWarning)
                            .setPositiveButton(android.R.string.ok, new DummyOnClickListener())
                            .setIcon(R.drawable.icon).show();
                }

                return true;
            }
        });
        final Preference setPrivateKey = addActionPreference(security, R.string.Action_ChangeSeed,
                new OnPreferenceClickListener() {
                    public boolean onPreferenceClick(Preference pref) {
                        final View view = View.inflate(SettingsActivity.this, R.layout.seed_entry,
                                null);

                        final EditText seed = (EditText) view.findViewById(R.id.Edit_SeedEntry);
                        seed.setText(SeedHelper.getSeed(defaults));

                        new AlertDialog.Builder(SettingsActivity.this)
                                .setTitle(R.string.Title_ChangeSeed)
                                .setView(view)
                                .setPositiveButton(android.R.string.ok,
                                        new DialogInterface.OnClickListener() {
                                            public void onClick(DialogInterface dialog, int which) {
                                                SeedHelper.storeSeed(seed.getText().toString(),
                                                        defaults);
                                            }
                                        })
                                .setNegativeButton(android.R.string.cancel,
                                        new DummyOnClickListener()).setCancelable(true)
                                .setIcon(R.drawable.icon).show();
                        return true;
                    }
                }, true);
        setPrivateKey.setSummary(R.string.Summary_ChangeSeed);
    }

    private static class DummyOnClickListener implements DialogInterface.OnClickListener {
        public void onClick(DialogInterface dialog, int which) {
        }
    }
}<|MERGE_RESOLUTION|>--- conflicted
+++ resolved
@@ -30,17 +30,12 @@
 import android.preference.PreferenceCategory;
 import android.preference.PreferenceManager;
 import android.preference.PreferenceScreen;
-<<<<<<< HEAD
-
-import com.ginkel.hashit.util.HistoryManager;
-import com.ginkel.hashit.util.cache.MemoryCacheServiceImpl;
-=======
 import android.view.View;
 import android.widget.EditText;
 
 import com.ginkel.hashit.util.HistoryManager;
 import com.ginkel.hashit.util.SeedHelper;
->>>>>>> da104d62
+import com.ginkel.hashit.util.cache.MemoryCacheServiceImpl;
 
 /**
  * An activity for the global application preferences (including default hash parameters, which are
@@ -71,35 +66,23 @@
         final SharedPreferences defaults = PreferenceManager
                 .getDefaultSharedPreferences(getBaseContext());
 
-<<<<<<< HEAD
         // Convenience
-        PreferenceCategory convenience = new PreferenceCategory(this);
+        final PreferenceCategory convenience = new PreferenceCategory(this);
         convenience.setTitle(R.string.Header_Convenience);
         prefScreen.addPreference(convenience);
 
-        Preference enableHistory = addCheckBoxPreference(convenience, Constants.ENABLE_HISTORY,
-=======
-        // History
-        final PreferenceCategory history = new PreferenceCategory(this);
-        history.setTitle(R.string.Header_History);
-        prefScreen.addPreference(history);
-        final Preference enableHistory = addCheckBoxPreference(history, Constants.ENABLE_HISTORY,
->>>>>>> da104d62
-                R.string.CheckBox_EnableHistory, defaults, HashItApplication.SUPPORTS_HISTORY);
+        final Preference enableHistory = addCheckBoxPreference(convenience,
+                Constants.ENABLE_HISTORY, R.string.CheckBox_EnableHistory, defaults,
+                HashItApplication.SUPPORTS_HISTORY);
         if (HashItApplication.SUPPORTS_HISTORY) {
             enableHistory.setSummary(R.string.Summary_EnableHistory);
         } else {
             enableHistory.setSummary(R.string.Summary_EnableHistory_Cupcake);
             enableHistory.setEnabled(false);
         }
-<<<<<<< HEAD
 
-        boolean enableClear = historyManager != null && !historyManager.isEmpty();
-        Preference clear = addActionPreference(convenience, R.string.Action_ClearHistory,
-=======
         final boolean enableClear = historyManager != null && !historyManager.isEmpty();
-        final Preference clear = addActionPreference(history, R.string.Action_ClearHistory,
->>>>>>> da104d62
+        final Preference clear = addActionPreference(convenience, R.string.Action_ClearHistory,
                 new OnPreferenceClickListener() {
 
                     public boolean onPreferenceClick(Preference pref) {
@@ -112,13 +95,14 @@
         clear.setSummary(enableClear ? R.string.Summary_ClearHistory
                 : R.string.Summary_ClearHistory_Empty);
 
-        Preference autoExit = addCheckBoxPreference(convenience, Constants.AUTO_EXIT,
+        final Preference autoExit = addCheckBoxPreference(convenience, Constants.AUTO_EXIT,
                 R.string.CheckBox_AutoExit, defaults, false);
         autoExit.setSummary(R.string.Summary_AutoExit);
 
-        ListPreference cacheDuration = addListPreference(convenience, Constants.CACHE_DURATION,
-                R.string.Label_CacheMasterKey, R.string.Header_CacheDuration,
-                R.array.Array_CacheDuration, R.array.Array_CacheDuration_Values, defaults, -1);
+        final ListPreference cacheDuration = addListPreference(convenience,
+                Constants.CACHE_DURATION, R.string.Label_CacheMasterKey,
+                R.string.Header_CacheDuration, R.array.Array_CacheDuration,
+                R.array.Array_CacheDuration_Values, defaults, -1);
         cacheDuration.setOnPreferenceChangeListener(new OnPreferenceChangeListener() {
 
             public boolean onPreferenceChange(Preference preference, Object newValue) {
